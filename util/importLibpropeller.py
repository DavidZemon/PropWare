--- conflicted
+++ resolved
@@ -39,29 +39,16 @@
 
         propwareUtils.init_downloads_folder(ImportLibpropeller.PROPWARE_ROOT)
 
-<<<<<<< HEAD
-        if self.createAndUpdateGit():
-            # Copy over the new files
-            propwareUtils.copytree(self.LIBPROPELLER_PATH + os.sep + "libpropeller", ImportLibpropeller.DESTINATION)
-=======
         self._create_and_update_git()
->>>>>>> 22642b41
 
-            # Copy all source files into a source directory so we can create the
-            # library
-            self.copySourceFiles()
+        # Copy over the new files
+        propwareUtils.copytree(self.LIBPROPELLER_PATH + os.sep + "libpropeller", ImportLibpropeller.DESTINATION)
 
-<<<<<<< HEAD
-            self.makeObjectList()
-        else:
-            print("Failed to import libpropeller.", file=sys.stderr)
-=======
         # Copy all source files into a source directory so we can create the
         # library
         self._copy_src_files()
 
         self._make_obj_list()
->>>>>>> 22642b41
 
     def _copy_src_files(self):
         # If the source directory doesn't exist yet, create it
@@ -94,39 +81,25 @@
                 f.write('\n' + ' ' * 8 + '../' + sourceFile)
             f.write(')')
 
-<<<<<<< HEAD
-    def createAndUpdateGit(self):
-        """
-        @return Tue if the libpropeller folder exists, false otherwise
-        """
-=======
     def _create_and_update_git(self):
->>>>>>> 22642b41
         # Ensure git exists in the path
-        if propwareUtils.which("git"):
+        if not propwareUtils.which("git"):
+            print("Looks like I can't update the git repository for libpropeller. Sorry!", file=sys.stderr)
+            print("Caused by: 'git' is not in the PATH", file=sys.stderr)
+        else:
             try:
-                # Update the git repository if it already exists
-                if os.path.exists(self.LIBPROPELLER_PATH):
-                    subprocess.check_output("git pull", cwd=self.LIBPROPELLER_PATH, shell=True)
-                # Otherwise, create it
-                else:
+                # If the git repository doesn't exist, create it
+                if not os.path.exists(self.LIBPROPELLER_PATH):
                     subprocess.check_output("git clone https://github.com/libpropeller/libpropeller.git",
                                             cwd=ImportLibpropeller.PROPWARE_ROOT + propwareUtils.DOWNLOADS_DIRECTORY,
                                             shell=True)
-
+                # Otherwise, update the git repository
+                else:
+                    subprocess.check_output("git pull", cwd=self.LIBPROPELLER_PATH, shell=True)
             except subprocess.CalledProcessError as e:
                 print("Looks like I can't clone or update the git repository for libpropeller. Sorry!", file=sys.stderr)
                 print("Caused by: " + str(e), file=sys.stderr)
                 print(e.output.decode(), file=sys.stderr)
-        else:
-            print("Looks like I can't update the git repository for libpropeller. Sorry!", file=sys.stderr)
-            print("Caused by: 'git' is not in the PATH", file=sys.stderr)
-
-        # Is there *some* version of libpropeller downloaded?
-        if os.path.exists(self.LIBPROPELLER_PATH):
-            return True
-        else:
-            return False
 
     def _is_worthy_file(self, file_name):
         is_whitelisted = file_name in ImportLibpropeller.WHITELISTED_SOURCE_FILES
