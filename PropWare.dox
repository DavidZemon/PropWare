--- conflicted
+++ resolved
@@ -103,18 +103,12 @@
         <ul>
             <li>Windows 2000, XP, Vista, and 7 users should see this well-written <a target="_blank"
                                                                                      href="http://www.computerhope.com/issues/ch000549.htm">tutorial</a>
-<<<<<<< HEAD
-                and Windows 8/8.1 users can follow this <a target="_blank"
-                        href="http://www.c-sharpcorner.com/UploadFile/6cde20/use-of-environment-variable-in-windows-8/">tutorial</a>
-                with lots of pictures for accessing the "Environment Variables" window
-=======
                 for accessing the "Environment Variables" window
             </li>
 
             <li>Windows 8/8.1 users can follow this <a target="_blank"
                                                        href="http://www.c-sharpcorner.com/UploadFile/6cde20/use-of-environment-variable-in-windows-8/">tutorial</a>
                 with lots of pictures
->>>>>>> 4e25b615
             </li>
 
             <li>Once you have the "Environment Variables" window open, click "New..." under "System Variables" and enter
