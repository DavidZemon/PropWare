--- conflicted
+++ resolved
@@ -1,233 +1,3 @@
-<<<<<<< HEAD
-# #########################################################
-# This makefile fragment builds CMM/LMM/XMM/XMMC demo programs
-#
-# To use it, define:
-#  PROPWARE_PATH to be the path to this directory
-#  NAME to be the name of project
-#       - this is used to create the final program $(NAME).elf
-#  OBJS to be the object files needed for the project
-#  MODEL to cmm, lmm, xmm, or xmmc
-#  CFLAGS to be desired CFLAGS
-#
-#  Then set up a default "all" target (normally this will be
-#    all: $(NAME).elf
-#  and finally
-#    include $(PROPLIB)/demo.mk
-#
-# Copyright (c) 2011 Parallax Inc.
-# All rights MIT licensed
-# #########################################################
-
-# *********************************************************
-# Modification by David Zemon...
-#
-# !!! NOTE !!!
-# All C source files must have an accompanying header file
-# in the same directory as the source.
-# Without this mod, changes in header files would be ignored
-# until the source file was modified (and therefore rebuilt)
-#
-# *********************************************************
-
-# #########################################################
-# Variable Definitions
-# #########################################################
-# where we installed the propeller binaries and libraries
-
-# Depending on OS type, set the file deletion commands appropriately
-ifeq ($(OS), Windows_NT)
-	CLEAN=del /f
-	NULL=2> nul
-else
-	CLEAN=rm -f
-#	NULL=/dev/null
-endif
-
-# Find PropGCC
-ifndef PROPGCC_PREFIX
-	PROPGCC_PREFIX = /opt/parallax
-endif
-
-# libgcc directory
-LIBGCC = $(PROPGCC_PREFIX)/lib/gcc/propeller-elf/4.6.1
-
-# Define a default memory model
-ifndef MODEL
-	MODEL=lmm
-endif
-
-# Define a default board
-ifndef BOARD
-	BOARD=$(PROPELLER_LOAD_BOARD)
-endif
-
-ifneq ($(BOARD),)
-	BOARDFLAG=-b$(BOARD)
-endif
-
-CFLAGS_NO_MODEL := -Wextra $(CFLAGS)
-CFLAGS += -m$(MODEL) -Wall
-CXXFLAGS += $(CFLAGS) -Wall
-LDFLAGS += -m$(MODEL) -fno-exceptions -fno-rtti
-ASFLAGS += -m$(MODEL) -xassembler-with-cpp
-INC += -I'$(PROPWARE_PATH)' -I'$(PROPGCC_PREFIX)/propeller-elf/include'
-LIBS += -lPropWare_$(MODEL)
-
-# Add the propeller library to the search path
-ifeq ($(MODEL), cmm)
-	LIB_INC += -L'$(PROPGCC_PREFIX)/propeller-elf/lib/cmm'
-else
-	LIB_INC += -L'$(PROPGCC_PREFIX)/propeller-elf/lib'
-endif
-
-# Add the appropriate PropWare library folder to the search path
-LIB_INC += -L'$(PROPWARE_PATH)/$(MODEL)'
-
-ifneq ($(LDSCRIPT),)
-	LDFLAGS += -T '$(LDSCRIPT)'
-endif
-
-# basic gnu tools
-GCC_PATH = $(PROPGCC_PREFIX)/bin
-CC = $(GCC_PATH)/propeller-elf-gcc
-CXX = $(GCC_PATH)/propeller-elf-g++
-LD = $(GCC_PATH)/propeller-elf-ld
-AS = $(GCC_PATH)/propeller-elf-as
-AR = $(GCC_PATH)/propeller-elf-ar
-OBJCOPY = $(GCC_PATH)/propeller-elf-objcopy
-LOADER = $(GCC_PATH)/propeller-load
-
-# BSTC program
-BSTC=$(GCC_PATH)/bstc
-SPINDIR=.
-
-# #########################################################
-# Build Commands
-# #########################################################
-ifneq ($(NAME),)
-$(NAME).elf: $(OBJS)
-	@echo 'Building target: $@'
-	@echo 'Invoking: PropGCC Linker'
-	$(CC) $(LDFLAGS) $(LIB_INC) -o $@ $(OBJS) $(LIBS)
-	@echo 'Finished building target: $@'
-	@echo ' '
-endif
-
-ifneq ($(LIBNAME),)
-lib$(LIBNAME).a: $(OBJS)
-	$(AR) rs $@ $(OBJS)
-endif
-
-%.o: ../%.c ../%.h
-	@echo 'Building file: $<'
-	@echo 'Invoking: PropGCC Compiler'
-	$(CC) $(INC) $(CFLAGS) -o $@ -c $<
-	@echo 'Finished building: $<'
-	@echo ' '
-	
-%.o: ../%.cpp ../%.h
-	@echo 'Building file: $<'
-	@echo 'Invoking: PropG++ Compiler'
-	$(CC) $(INC) $(CXXFLAGS) -o $@ -c $<
-	@echo 'Finished building: $<'
-	@echo ' '
-
-%.o: ../%.s
-	@echo 'Building file: $<'
-	@echo 'Invoking: PropGCC Assembler'
-	$(CC) $(INC) $(ASFLAGS) -o $@ -c $<
-	@echo 'Finished building: $<'
-	@echo ' '
-	
-%.o: ../%.S
-	@echo 'Building file: $<'
-	@echo 'Invoking: PropGCC Assembler'
-	$(CC) $(INC) $(ASFLAGS) -o $@ -c $<
-	@echo 'Finished building: $<'
-	@echo ' '
-
-#
-# a .cog program is an object file that contains code intended to
-# run in a COG separate from the main program; i.e., it's a COG
-# driver that the linker will place in the .text section.
-#
-%.cog: ../%.c ../%.h
-	@echo "Building file: $<'
-	@echo "Invoking: PropGCC Compiler"
-	$(CC) $(INC) $(CFLAGS_NO_MODEL) -mcog -r -o $@ $<
-	$(OBJCOPY) --localize-text --rename-section .text=$@ $@
-	@echo "Finished building: $<'
-	@echo ' '
-
-%.cog: ../%.cogc ../%.h
-	@echo "Building file: $<'
-	@echo "Invoking: PropGCC Compiler"
-	$(CC) $(INC) $(CFLAGS_NO_MODEL) -mcog -xc -r -o $@ $<
-	$(OBJCOPY) --localize-text --rename-section .text=$@ $@
-	@echo "Finished building: $<'
-	@echo ' '
-
-#
-# a .ecog program is an object file that contains code intended to
-# run in a COG separate from the main program; i.e., it's a COG
-# driver that the linker will place in the .drivers section which
-# gets loaded to high EEPROM space above 0x8000.
-#
-%.ecog: ../%.c ../%.h
-	@echo 'Building file: $<'
-	@echo 'Invoking: PropGCC Compiler'
-	$(CC) $(INC) $(CFLAGS_NO_MODEL) -mcog -r -o $@ $<
-	@echo 'Renaming: ".text" section'
-	$(OBJCOPY) --localize-text --rename-section .text=$@ $@
-	@echo 'Finished building: $<'
-	@echo ' '
-
-%.ecog: ../%.ecogc ../%.h
-	@echo 'Building file: $<'
-	@echo 'Invoking: PropGCC Compiler'
-	$(CC) $(INC) $(CFLAGS_NO_MODEL) -mcog -xc -r -o $@ $<
-	@echo 'Renaming: ".text" section'
-	$(OBJCOPY) --localize-text --rename-section .text=$@ $@
-	@echo 'Finished building: $<'
-	@echo ' '
-
-%.binary: ../%.elf
-	@echo 'Building file: $<'
-	@echo 'Invoking: PropGCC Loader'
-	$(LOADER) -s $<
-	@echo 'Finished building: $<'
-	@echo ' '
-
-%.dat: $(SPINDIR)/%.spin
-	@echo 'Building file: $<'
-	@echo 'Invoking: bstc'
-	$(BSTC) -Ox -c -o $(basename $@) $<
-	@echo 'Finished building: $<'
-	@echo ' '
-
-%_firmware.o: ../%.dat
-	@echo 'Building file: $<'
-	@echo 'Invoking: PropGCC Object Copy'
-	$(OBJCOPY) -I binary -B propeller -O $(CC) $< $@
-	@echo 'Finished building: $<'
-	@echo ' '
-
-clean:
-	$(CLEAN) *.o *.elf *.a *.cog *.ecog *.binary $(NULL)
-
-# #########################################################
-# how to run on RAM
-# #########################################################
-run: $(NAME).elf
-	$(LOADER) $(BOARDFLAG) $(NAME).elf -r -t
-
-# #########################################################
-# how to run on ROM
-# #########################################################
-install: $(NAME).elf
-	$(LOADER) $(BOARDFLAG) $(NAME).elf -r -t -e
-=======
 # #########################################################
 # This makefile fragment builds CMM/LMM/XMM/XMMC demo programs
 #
@@ -302,7 +72,7 @@
 CFLAGS += -m$(MODEL) -Wall
 CXXFLAGS += $(CFLAGS) -Wall
 LDFLAGS += -m$(MODEL) -fno-exceptions -fno-rtti
-ASFLAGS += -m$(MODEL)
+ASFLAGS += -m$(MODEL) -xassembler-with-cpp
 INC += -I'$(PROPWARE_PATH)' -I'$(PROPGCC_PREFIX)/propeller-elf/include'
 LIBS += -lPropWare_$(MODEL)
 
@@ -458,5 +228,4 @@
 # how to run on ROM
 # #########################################################
 install: $(NAME).elf
-	$(LOADER) $(BOARDFLAG) $(NAME).elf -r -t -e
->>>>>>> 65b49cb8
+	$(LOADER) $(BOARDFLAG) $(NAME).elf -r -t -e