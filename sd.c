--- conflicted
+++ resolved
@@ -6,111 +6,6 @@
 // Includes
 #include <sd.h>
 
-<<<<<<< HEAD
-=======
-// SPI config
-#define SD_SPI_INIT_FREQ			200000					// Run SD initialization at 200 kHz
-#define SD_SPI_FINAL_FREQ			1900000					// Speed clock to 1.9 MHz after initialization
-#define SD_SPI_POLARITY				SPI_POLARITY_LOW		// SD cards like low polarity
-#define SD_SPI_MODE_OUT				SPI_MSB_FIRST
-#define SD_SPI_MODE_IN				SPI_MSB_PRE
-#define SD_SPI_BYTE_IN_SZ			1
-
-// Misc. SD Definitions
-#define SD_WIGGLE_ROOM				10000
-#define SD_RESPONSE_TIMEOUT			CLKFREQ/10			// Wait 0.1 seconds for a response before timing out
-#define SD_SECTOR_SIZE				512
-
-// SD Commands
-#define SD_CMD_IDLE					0x40 + 0			// Send card into idle state
-#define	SD_CMD_SDHC					0x40 + 8			// Set SD card version (1 or 2) and voltage level range
-#define SD_CMD_RD_CSD				0x40 + 9			// Request "Card Specific Data" block contents
-#define SD_CMD_RD_CID				0x40 + 10			// Request "Card Identification" block contents
-#define SD_CMD_RD_BLOCK				0x40 + 17			// Request data block
-#define SD_CMD_READ_OCR				0x40 + 58			// Request "Operating Conditions Register" contents
-#define SD_CMD_APP					0x40 + 55			// Inform card that following instruction is application specific
-#define SD_CMD_WR_OP				0x40 + 41			// Send operating conditions for SDC
-// SD Arguments
-#define SD_CMD_VOLT_ARG				0x000001AA
-#define SD_ARG_LEN					5
-
-// SD CRCs
-#define SD_CRC_IDLE					0x95
-#define SD_CRC_SDHC					0x87
-#define SD_CRC_ACMD					0x77
-#define SD_CRC_OTHER				0x01
-
-// SD Responses
-#define SD_RESPONSE_IDLE			0x01
-#define SD_RESPONSE_ACTIVE			0x00
-#define SD_DATA_START_ID			0xFE
-#define SD_RESPONSE_LEN_R1			1
-#define SD_RESPONSE_LEN_R3			5
-#define	SD_RESPONSE_LEN_R7			5
-
-// Boot sector addresses/values
-#define SD_FAT_16					2					// A FAT entry in FAT16 is 2-bytes
-#define SD_FAT_32					4					// A FAT entry in FAT32 is 4-bytes
-#define SD_BOOT_SECTOR_ID			0xeb
-#define SD_BOOT_SECTOR_ID_ADDR		0
-#define SD_BOOT_SECTOR_BACKUP		0x1c6
-#define SD_CLUSTER_SIZE_ADDR		0x0d
-#define SD_RSVD_SCTR_CNT_ADDR		0x0e
-#define SD_NUM_FATS_ADDR			0x10
-#define SD_ROOT_ENTRY_CNT_ADDR		0x11
-#define SD_TOT_SCTR_16_ADDR			0x13
-#define SD_FAT_SIZE_ADDR			0x16
-#define SD_TOT_SCTR_32_ADDR			0x20
-#define SD_FAT_SIZE_32_ADDR			0x24
-#define SD_ROOT_CLUSTER_ADDR		0x2c
-#define SD_FAT12_CLSTR_CNT			4085
-#define SD_FAT16_CLSTR_CNT			65525
-
-// FAT file/directory values
-enum cluster_types {
-	SD_ROOT_DIR, SD_SUB_DIR, SD_DATA_FILE
-};
-#define SD_FILE_ENTRY_LENGTH		32					// An entry in a directory uses 32 bytes
-#define SD_DELETED_FILE_MARK		0xe5				// Marks that a file has been deleted here, continue to the next entry
-#define SD_FILE_ATTRIBUTE_OFFSET	11					// Byte of a file entry to store attribute flags
-#define SD_FILE_START_CLSTR_OFFSET	0x1a				// Starting cluster number
-#define SD_FILE_LEN_OFFSET			0x1c				// Length of a file in bytes
-#define SD_FILE_NAME_LEN			8					// 8 characters in the standard file name
-#define SD_FILE_EXTENSION_LEN		3					// 3 character file name extension
-#define SD_FILENAME_STR_LEN			SD_FILE_NAME_LEN + SD_FILE_EXTENSION_LEN + 2
-#define SD_FREE_CLUSTER				0					// Cluster is unused
-#define SD_RESERVED_CLUSTER			1
-#define SD_RSVD_CLSTR_VAL_BEG		-15					// First reserved cluster value
-#define SD_RSVD_CLSTR_VAL_END		-9					// Last reserved cluster value
-#define SD_BAD_CLUSTER				-8					// Cluster is corrupt
-#define SD_EOC_BEG					-7					// Last marker for end-of-chain (end of file entry within FAT)
-#define SD_EOC_END					-1					// First marker for end-of-chain
-// FAT file attributes (definitions with trailing underscore represent character for a cleared attribute flag)
-#define SD_READ_ONLY				BIT_0
-#define SD_READ_ONLY_CHAR			'r'
-#define SD_READ_ONLY_CHAR_			'w'
-#define SD_HIDDEN_FILE				BIT_1
-#define SD_HIDDEN_FILE_CHAR			'h'
-#define SD_HIDDEN_FILE_CHAR_		'.'
-#define SD_SYSTEM_FILE				BIT_2
-#define SD_SYSTEM_FILE_CHAR			's'
-#define SD_SYSTEM_FILE_CHAR_		'.'
-#define SD_VOLUME_ID				BIT_3
-#define SD_VOLUME_ID_CHAR			'v'
-#define SD_VOLUME_ID_CHAR_			'.'
-#define SD_SUB_DIR					BIT_4
-#define SD_SUB_DIR_CHAR				'd'
-#define SD_SUB_DIR_CHAR_			'f'
-#define SD_ARCHIVE					BIT_5
-#define SD_ARCHIVE_CHAR				'a'
-#define SD_ARCHIVE_CHAR_			'.'
-
-// File constants
-#ifndef SD_EOF
-#define SD_EOF						-1					// System dependent - may need to be defined elsewhere
-#endif
-
->>>>>>> d6761044
 /*** Global variable declarations ***/
 // Initialization variables
 uint32 g_sd_cs;											// Chip select pin mask
@@ -148,157 +43,6 @@
 
 #ifdef SD_DEBUG
 uint8 g_sd_invalidResponse;
-<<<<<<< HEAD
-=======
-#endif
-
-/***********************************
- *** Private Function Prototypes ***
- ***********************************/
-/* @Brief: Send a command and argument over SPI to the SD card
- *
- * @param    command       6-bit value representing the command sent to the SD card
- *
- * @return
- */
-uint8 SDSendCommand (const uint8 cmd, const uint32 arg, const uint8 crc);
-
-/* Brief: Receive response and data from SD card over SPI
- *
- * @param	bytes		Number of bytes to receive
- * @param	*data		Location in memory with enough space to store 'bytes' bytes of data
- *
- * @return		Returns 0 for success, else error code
- */
-uint8 SDGetResponse (const uint8 numBytes, uint8 *dat);
-
-/* @Brief: Receive data from SD card via SPI
- *
- * @param	bytes		Number of bytes to receive
- * @param	*data		Location in memory with enough space to store 'bytes' bytes of data
- * @param	address		Address for the SD card from which data should be read
- *
- * @return		Returns 0 for success, else error code
- */
-uint8 SDReadBlock (uint16 bytes, uint8 *dat);
-
-/* @Brief: Read SD_SECTOR_SIZE-byte data block from SD card
- *
- * @param	address		Block address to read from SD card
- * @param	*dat		Location in chip memory to store data block
- *
- * @return		Returns 0 upon success, error code otherwise
- */
-uint8 SDReadDataBlock (uint32 address, uint8 *dat);
-
-/* @Brief: Read the standard length name of a file entry. If an extension exists, a period will be
- *         inserted before the extension. A null-terminator is always appended to the end
- *
- * @param	*buf		First byte in local memory containing a FAT entry
- * @param	*filename	Address in memory where the filename string will be stored
- *
- * @Pre: *buf must point to the first byte in a FAT entry - no error checking is executed on buf
- * @Pre: Errors may occur if at least 13 (8 + 1 + 3 + 1) bytes of memory are not allocated for filename
- *
- * @return
- */
-void SDGetFilename (const uint8 *buf, uint8 *filename);
-
-/* @Brief: Return byte-reversed 16-bit variable (SD cards store bytes little-endian therefore we must
- * 		   reverse them to use multi-byte variables)
- *
- * @param	dat[]		Address of first byte of data
- *
- * @return		Returns a normal (big-endian) 16-bit word
- */
-uint16 SDConvertDat16 (const uint8 dat[]);
-
-/* @Brief: Return byte-reversed 32-bit variable (SD cards store bytes little-endian therefore we must
- * 		   reverse them to use multi-byte variables)
- *
- * @param	dat[]		Address of first byte of data
- *
- * @return	Returns a normal (big-endian) 32-bit word
- */
-uint32 SDConvertDat32 (const uint8 dat[]);
-
-/* @Brief: Find and return the starting sector's address for a directory path given in a c-string. Use
- *         Unix-style path names (like /foo/bar/)
- *
- * @param	*path		C-string representing Unix-style path
- *
- * @return		Returns sector address of desired path
- */
-// TODO: Implement minimalist error checking (-1 or 0 would be valid error codes)
-// TODO: Allow for paths outside the current directory
-uint32 SDGetSectorFromPath (const char *path);
-
-/* @Brief: Find and return the starting sector's address for a given allocation unit (note - not cluster)
- *
- * @param	allocUnit	Allocation unit in FAT filesystem
- *
- * @return		Returns sector address of desired allocation unit
- */
-uint32 SDGetSectorFromAlloc (const uint32 allocUnit);
-
-/* @Brief: Find the next sector in the FAT, directory, or file. When it is found, load it into the
- *         appropriate global buffer
- *
- * @param	*buf		Array of SD_SECTOR_SIZE bytes that can be filled with the requested sector
- *
- * @return		Returns 0 upon success, otherwise error code
- */
-uint8 SDLoadNextSector (uint8 *buf);
-
-/* @Brief: When the final sector of a cluster is finished, SDIncCluster can be called. The appropriate
- *         global variables will be set according (incremented or set by the FAT) and the first sector
- *         of the next cluster will be read into the desired buffer.
- *
- * @param	*curSectorOffset		Address of current sector offset variable
- * @param	*nextAllocUnit			Address of the next allocation unit variable
- * @param	*curAllocUnit			Address of the current allocation unit variable
- * @param	*curClusterStartAddr	Address of the current clutser's starting address variable
- * @param	*buf					Array of SD_SECTOR_SIZE bytes used to hold a sector from the SD card
- *
- * @return
- */
-uint8 SDIncCluster (uint8 *curSectorOffset, uint32 *nextAllocUnit, uint32 *curAllocUnit,
-		uint32 *curClusterStartAddr, uint8 *buf);
-
-/* @Brief: Load the first sector of a file (note - not directory) and initialize global variables dealing
- *         with files (seek/tell pointers)
- *
- * @param	filePtr		Offset amount from the beginning of the currently loaded sector; Used to read
- * 						file parameters such as allocation unit and size
- * @param	*fileLen	Length of the file in bytes will be stored into this address
- *
- * @return		Returns 0 upon success, else error code
- */
-uint8 SDOpenFile_ptr (const uint16 filePtr, uint32 *fileLen);
-
-#ifdef SD_SHELL
-inline void SDPrintFileEntry (const uint8 *file, uint8 filename[]);
-void SDPrintFileAttributes (const uint8 flag);
-#endif
-
-#ifdef SD_DEBUG
-#include <stdio.h>
-#include <stdarg.h>
-/* Brief: Print an error through UART string followed by entering an infinite loop
- *
- * @param	err		Error number used to determine error string
- */
-void SDError (const uint8 err, ...);
-
-/* @Brief: Print to screen each status bit individually with human-readable descriptions
- *
- * @param	response		first-byte response from the SD card
- */
-void SDFirstByteExpansion (const uint8 response);
-#else
-// Exit calling function by returning 'err'
-#define SDError(err, ...)				return err
->>>>>>> d6761044
 #endif
 
 /****************************
